--- conflicted
+++ resolved
@@ -17,23 +17,5 @@
     testImplementation("org.springframework.boot:spring-boot-starter-test")
     testImplementation("org.mockito.kotlin:mockito-kotlin")
     testImplementation("org.jetbrains.kotlin:kotlin-test-junit5")
-<<<<<<< HEAD
     testRuntimeOnly("org.junit.platform:junit-platform-launcher")
-}
-
-tasks.withType<Test> {
-    useJUnitPlatform()
-}
-
-publishing {
-    publications {
-        create<MavenPublication>("maven") {
-            from(components["java"])
-            groupId = "io.github.mpecan"
-            artifactId = "pushpin-security-audit"
-            version = project.version.toString()
-        }
-    }
-=======
->>>>>>> 0f320f29
 }