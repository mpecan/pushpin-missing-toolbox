import com.github.benmanes.gradle.versions.updates.DependencyUpdatesTask
import com.vanniktech.maven.publish.JavadocJar
import com.vanniktech.maven.publish.KotlinJvm
import com.vanniktech.maven.publish.SonatypeHost
import org.jlleitschuh.gradle.ktlint.KtlintExtension

// Get versions from gradle.properties
val kotlinVersion: String by project
val springBootVersion: String by project

plugins {
<<<<<<< HEAD
    kotlin("jvm") version "2.1.21"
    kotlin("plugin.spring") version "2.1.21"
    id("org.springframework.boot") version "3.4.5" apply false
=======
    kotlin("jvm") version "1.9.25"
    kotlin("plugin.spring") version "1.9.25"
    id("org.springframework.boot") version "3.5.0" apply false
>>>>>>> 45a0125e
    id("io.spring.dependency-management") version "1.1.7"
    id("jacoco")
    id("jacoco-report-aggregation")
    id("org.jlleitschuh.gradle.ktlint") version "13.0.0-rc.1"
    id("com.github.ben-manes.versions") version "0.51.0"
    id("com.vanniktech.maven.publish") version "0.32.0"
}

// Group and version are defined in gradle.properties

java {
    toolchain {
        languageVersion = JavaLanguageVersion.of(17)
    }
}

repositories {
    mavenCentral()
}

// Configure Maven publishing
mavenPublishing {
    publishToMavenCentral(SonatypeHost.CENTRAL_PORTAL)

    signAllPublications()

    coordinates("io.github.mpecan", "pushpin-missing-toolbox", version.toString())

    pom {
        name = "Pushpin Missing Toolbox"
        description = "A comprehensive toolkit for working with Pushpin reverse proxy, " +
            "providing essential features for real-time web applications"
        inceptionYear = "2025"
        url = "https://github.com/mpecan/pushpin-missing-toolbox"
        licenses {
            license {
                name = "MIT License"
                url = "https://opensource.org/licenses/MIT"
                distribution = "https://opensource.org/licenses/MIT"
            }
        }
        developers {
            developer {
                id = "mpecan"
                name = "Pushpin Missing Toolbox Team"
                url = "https://github.com/mpecan/pushpin-missing-toolbox"
            }
        }
        scm {
            url = "https://github.com/mpecan/pushpin-missing-toolbox"
            connection = "scm:git:git://github.com/mpecan/pushpin-missing-toolbox.git"
            developerConnection = "scm:git:ssh://git@github.com/mpecan/pushpin-missing-toolbox.git"
        }
    }
}

// Centralized dependency declarations for all subprojects
allprojects {
    repositories {
        mavenCentral()
    }
}

// Apply common configurations and dependencies to all subprojects
subprojects {
    // Apply plugins
    apply {
        plugin("org.jetbrains.kotlin.jvm")
        plugin("org.jetbrains.kotlin.plugin.spring")
        plugin("io.spring.dependency-management")
        plugin("org.jlleitschuh.gradle.ktlint")
        plugin("com.vanniktech.maven.publish")
    }

    // Get all versions from gradle.properties
    val testcontainersVersion: String by project
    val mockitoKotlinVersion: String by project
    val awsSdkVersion: String by project
    val commonsCompressVersion: String by project
    val servletApiVersion: String by project
    val kubernetesClientVersion: String by project
    val jjwtVersion: String by project
    val bucket4jVersion: String by project
    val jsonPathVersion: String by project
    val jeromqVersion: String by project
    val caffeineVersion: String by project
    val micrometerVersion: String by project
    val kotlinxCoroutinesVersion: String by project
    val reactorKotlinExtensionsVersion: String by project
    val logbackVersion: String by project
    val httpClientVersion: String by project
    val artemisVersion: String by project
    val tomcatVersion: String by project
    val okioVersion: String by project

    // Apply dependency management
    dependencyManagement {
        imports {
            mavenBom("org.springframework.boot:spring-boot-dependencies:$springBootVersion")
            mavenBom("software.amazon.awssdk:bom:$awsSdkVersion")
            mavenBom("org.testcontainers:testcontainers-bom:$testcontainersVersion")
        }

        dependencies {
            // Kotlin dependencies
            dependency("org.jetbrains.kotlin:kotlin-reflect:$kotlinVersion")
            dependency("org.jetbrains.kotlin:kotlin-stdlib:$kotlinVersion")
            dependency("org.jetbrains.kotlin:kotlin-test:$kotlinVersion")
            dependency("org.jetbrains.kotlin:kotlin-test-junit5:$kotlinVersion")

            // Kotlin Coroutines
            dependency("org.jetbrains.kotlinx:kotlinx-coroutines-core:$kotlinxCoroutinesVersion")
            dependency("org.jetbrains.kotlinx:kotlinx-coroutines-reactor:$kotlinxCoroutinesVersion")
            dependency("io.projectreactor.kotlin:reactor-kotlin-extensions:$reactorKotlinExtensionsVersion")

            // Test dependencies
            dependency("org.mockito.kotlin:mockito-kotlin:$mockitoKotlinVersion")
            dependency("org.apache.commons:commons-compress:$commonsCompressVersion")
            dependency("javax.servlet:javax.servlet-api:$servletApiVersion")

            // AWS SDK dependencies
            dependency("software.amazon.awssdk:ec2:$awsSdkVersion")
            dependency("software.amazon.awssdk:autoscaling:$awsSdkVersion")
            dependency("software.amazon.awssdk:sts:$awsSdkVersion")

            // Kubernetes client dependencies
            dependency("io.kubernetes:client-java:$kubernetesClientVersion")
            dependency("io.kubernetes:client-java-api:$kubernetesClientVersion")
            dependency("io.kubernetes:client-java-spring-integration:$kubernetesClientVersion")

            // Security dependencies
            dependency("io.jsonwebtoken:jjwt-api:$jjwtVersion")
            dependency("io.jsonwebtoken:jjwt-impl:$jjwtVersion")
            dependency("io.jsonwebtoken:jjwt-jackson:$jjwtVersion")
            dependency("com.github.vladimir-bukhtoyarov:bucket4j-core:$bucket4jVersion")
            dependency("com.jayway.jsonpath:json-path:$jsonPathVersion")

            // Infrastructure dependencies
            dependency("org.zeromq:jeromq:$jeromqVersion")
            dependency("com.github.ben-manes.caffeine:caffeine:$caffeineVersion")

            // Monitoring dependencies
            dependency("io.micrometer:micrometer-core:$micrometerVersion")
            dependency("io.micrometer:micrometer-registry-prometheus:$micrometerVersion")

            // Override vulnerable versions
            dependency("ch.qos.logback:logback-classic:$logbackVersion")
            dependency("ch.qos.logback:logback-core:$logbackVersion")
            dependency("org.apache.httpcomponents.client5:httpclient5:$httpClientVersion")
            dependency("org.apache.activemq:artemis-project:$artemisVersion")
            dependency("org.apache.tomcat.embed:tomcat-embed-core:$tomcatVersion")
            dependency("org.apache.tomcat.embed:tomcat-embed-el:$tomcatVersion")
            dependency("org.apache.tomcat.embed:tomcat-embed-websocket:$tomcatVersion")
            dependency("com.squareup.okio:okio:$okioVersion")
            dependency("com.squareup.okio:okio-jvm:$okioVersion")
        }
    }

    // Common configurations for all subprojects
    tasks.withType<org.jetbrains.kotlin.gradle.tasks.KotlinCompile> {
        compilerOptions {
            freeCompilerArgs.set(listOf("-Xjsr305=strict"))
            jvmTarget.set(org.jetbrains.kotlin.gradle.dsl.JvmTarget.JVM_17)
        }
    }

    tasks.withType<Test> {
        useJUnitPlatform()
    }

    kotlin {
        jvmToolchain(17)
    }

    configure<KtlintExtension> {
        verbose.set(true)
        android.set(false)
        outputToConsole.set(true)
        outputColorName.set("RED")
        ignoreFailures.set(false) // Set to false to fail on ktlint errors
        enableExperimentalRules.set(true)

        filter {
            exclude("**/generated/**")
            exclude("**/build/**")
        }
    }

    // Configure library modules (all except server)
    if (project.name != "server") {
        // Apply Spring Boot plugin for dependency management
        apply(plugin = "org.springframework.boot")
        // Disable bootJar and enable regular jar for libraries
        tasks.named<org.springframework.boot.gradle.tasks.bundling.BootJar>("bootJar") {
            enabled = false
        }
        tasks.named<Jar>("jar") {
            enabled = true
        }
    }

    // Configure publishing for all modules that start with "pushpin-" or are in the discovery modules
    if (project.name.startsWith("pushpin-") || project.name.startsWith("discovery")) {
        mavenPublishing {
            configure(
                KotlinJvm(
                    javadocJar = JavadocJar.Javadoc(),
                    sourcesJar = true,
                ),
            )
            coordinates("io.github.mpecan", project.name, version.toString())

            pom {
                name = project.name
                description = "Pushpin Missing Toolbox - ${project.name}"
                url = "https://github.com/mpecan/pushpin-missing-toolbox"
                licenses {
                    license {
                        name = "MIT License"
                        url = "https://opensource.org/licenses/MIT"
                        distribution = "https://opensource.org/licenses/MIT"
                    }
                }
                developers {
                    developer {
                        id = "mpecan"
                        name = "Pushpin Missing Toolbox Team"
                        url = "https://github.com/mpecan/pushpin-missing-toolbox"
                    }
                }
<<<<<<< HEAD
            }
        }

        // Signing configuration
        signing {
            val signingKey: String? = project.findProperty("signingKey") as String? ?: System.getenv("SIGNING_KEY")
            val signingPassword: String? =
                project.findProperty("signingPassword") as String?
                    ?: System.getenv("SIGNING_PASSWORD")
            if (signingKey != null && signingPassword != null) {
                useInMemoryPgpKeys(signingKey, signingPassword)
                sign(publishing.publications["maven"])
=======
                scm {
                    url = "https://github.com/mpecan/pushpin-missing-toolbox"
                    connection = "scm:git:git://github.com/mpecan/pushpin-missing-toolbox.git"
                    developerConnection = "scm:git:ssh://git@github.com/mpecan/pushpin-missing-toolbox.git"
                }
>>>>>>> 45a0125e
            }
        }
    }
}

// Configure all subprojects to use JaCoCo
subprojects {
    apply(plugin = "jacoco")

    tasks.withType<JacocoReport> {
        reports {
            xml.required.set(true)
            html.required.set(true)
            csv.required.set(false)
        }
    }

    // Create a jacoco task that will run after tests
    tasks.withType<Test> {
        val testTask = this
        tasks.withType<JacocoReport> {
            executionData(testTask.extensions.getByType<JacocoTaskExtension>().destinationFile!!)
            dependsOn(testTask)
        }
    }
}

// Aggregate JaCoCo reports from all subprojects
val jacocoAggregatedReport by tasks.registering(JacocoReport::class) {
    group = "verification"
    description = "Generates aggregated JaCoCo coverage report from all subprojects"

    val allExecutionData = project.objects.fileCollection()
    val allSourceSets = project.objects.fileCollection()
    val allClassDirs = project.objects.fileCollection()

    // Collect all the data from subprojects
    subprojects {
        val subproject = this

        // Only include projects that have applied the JaCoCo plugin
        plugins.withId("jacoco") {
            tasks.withType<Test> {
                val testTask = this

                // Include execution data from the test task if it exists
                testTask.extensions.findByType<JacocoTaskExtension>()?.destinationFile?.let { file ->
                    if (file.exists()) {
                        allExecutionData.from(file)
                    }
                }
            }

            // Include all source directories
            subproject.extensions.findByType(SourceSetContainer::class.java)?.let { sourceSets ->
                allSourceSets.from(sourceSets["main"].allSource.srcDirs)
                // Include all class directories
                allClassDirs.from(sourceSets["main"].output.classesDirs)
            }
        }
    }

    // Configure the report
    executionData.from(allExecutionData)
    sourceDirectories.from(allSourceSets)
    classDirectories.from(allClassDirs)

    reports {
        xml.required.set(true)
        html.required.set(true)
        csv.required.set(false)
    }
}

// Add a task to run all tests and the aggregated report
tasks.register("testWithCoverage") {
    group = "verification"
    description = "Runs all tests and generates an aggregated coverage report"

    // First, run all tests
    val testTasks = subprojects.flatMap { it.tasks.withType<Test>() }
    dependsOn(testTasks)

    // Make the jacocoAggregatedReport task depend on this task
    // This avoids circular dependency issues
    finalizedBy(jacocoAggregatedReport)
}

tasks.named<DependencyUpdatesTask>("dependencyUpdates") {
    checkForGradleUpdate = true
    outputFormatter = "json"
    outputDir = "build/reports/dependencyUpdates"
    reportfileName = "report"
}

// Install pre-commit hook for ktlint (only for developers, not CI)
val installGitHook by tasks.registering {
    group = "git hooks"
    description = "Install pre-commit git hook for ktlint"

    doLast {
        // Skip if running in CI environment
        val isCI =
            System.getenv("CI") != null ||
                System.getenv("GITHUB_ACTIONS") != null ||
                System.getenv("JENKINS_HOME") != null ||
                System.getenv("GITLAB_CI") != null ||
                System.getenv("CIRCLECI") != null

        if (isCI) {
            logger.lifecycle("Skipping git hook installation in CI environment")
            return@doLast
        }

        val hookFile = file(".git/hooks/pre-commit")
        val hookContent =
            """
            |#!/bin/sh
            |
            |# Run ktlintCheck before commit
            |echo "Running ktlintCheck..."
            |
            |# Run ktlintCheck
            |./gradlew ktlintCheck --console=plain
            |
            |# Capture the exit code
            |RESULT=${'$'}?
            |
            |# If ktlintCheck failed, abort the commit
            |if [ ${'$'}RESULT -ne 0 ]; then
            |    echo ""
            |    echo "❌ Commit aborted due to ktlint violations."
            |    echo "Please fix the issues and try again."
            |    echo "You can run './gradlew ktlintFormat' to auto-fix some violations."
            |    exit 1
            |fi
            |
            |echo "✅ All ktlint checks passed!"
            |exit 0
            """.trimMargin()

        if (!hookFile.parentFile.exists()) {
            logger.warn("Git hooks directory not found. Skipping pre-commit hook installation.")
            return@doLast
        }

        hookFile.writeText(hookContent)
        hookFile.setExecutable(true)
        logger.lifecycle("Pre-commit hook installed successfully at ${hookFile.path}")
    }
}

// Automatically install git hooks after project evaluation
afterEvaluate {
    tasks.named("build") {
        dependsOn(installGitHook)
    }
}<|MERGE_RESOLUTION|>--- conflicted
+++ resolved
@@ -9,15 +9,9 @@
 val springBootVersion: String by project
 
 plugins {
-<<<<<<< HEAD
     kotlin("jvm") version "2.1.21"
     kotlin("plugin.spring") version "2.1.21"
-    id("org.springframework.boot") version "3.4.5" apply false
-=======
-    kotlin("jvm") version "1.9.25"
-    kotlin("plugin.spring") version "1.9.25"
     id("org.springframework.boot") version "3.5.0" apply false
->>>>>>> 45a0125e
     id("io.spring.dependency-management") version "1.1.7"
     id("jacoco")
     id("jacoco-report-aggregation")
@@ -248,26 +242,11 @@
                         url = "https://github.com/mpecan/pushpin-missing-toolbox"
                     }
                 }
-<<<<<<< HEAD
-            }
-        }
-
-        // Signing configuration
-        signing {
-            val signingKey: String? = project.findProperty("signingKey") as String? ?: System.getenv("SIGNING_KEY")
-            val signingPassword: String? =
-                project.findProperty("signingPassword") as String?
-                    ?: System.getenv("SIGNING_PASSWORD")
-            if (signingKey != null && signingPassword != null) {
-                useInMemoryPgpKeys(signingKey, signingPassword)
-                sign(publishing.publications["maven"])
-=======
                 scm {
                     url = "https://github.com/mpecan/pushpin-missing-toolbox"
                     connection = "scm:git:git://github.com/mpecan/pushpin-missing-toolbox.git"
                     developerConnection = "scm:git:ssh://git@github.com/mpecan/pushpin-missing-toolbox.git"
                 }
->>>>>>> 45a0125e
             }
         }
     }
