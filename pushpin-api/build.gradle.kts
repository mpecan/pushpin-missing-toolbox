plugins {
    id("org.springframework.boot")
}

<<<<<<< HEAD
=======
// Group and version are inherited from root project

>>>>>>> 95558eae
dependencies {
    testImplementation(kotlin("test"))
    implementation("com.fasterxml.jackson.module:jackson-module-kotlin")
}

<<<<<<< HEAD
tasks.test {
    useJUnitPlatform()
}

=======
>>>>>>> 95558eae
tasks.bootJar {
    enabled = false
}

<<<<<<< HEAD
kotlin {
    jvmToolchain(21)
=======
tasks.jar {
    enabled = true
>>>>>>> 95558eae
}<|MERGE_RESOLUTION|>--- conflicted
+++ resolved
@@ -2,32 +2,17 @@
     id("org.springframework.boot")
 }
 
-<<<<<<< HEAD
-=======
 // Group and version are inherited from root project
 
->>>>>>> 95558eae
 dependencies {
     testImplementation(kotlin("test"))
     implementation("com.fasterxml.jackson.module:jackson-module-kotlin")
 }
 
-<<<<<<< HEAD
-tasks.test {
-    useJUnitPlatform()
-}
-
-=======
->>>>>>> 95558eae
 tasks.bootJar {
     enabled = false
 }
 
-<<<<<<< HEAD
-kotlin {
-    jvmToolchain(21)
-=======
 tasks.jar {
     enabled = true
->>>>>>> 95558eae
 }