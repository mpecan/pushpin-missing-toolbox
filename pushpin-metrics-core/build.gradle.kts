<<<<<<< HEAD
plugins {
    id("org.jetbrains.kotlin.jvm")
    id("java-library")
    id("io.spring.dependency-management")
}
=======
// All configuration is inherited from root project
>>>>>>> 0f320f29

dependencies {
    // Spring Boot for autoconfiguration
    compileOnly("org.springframework.boot:spring-boot-autoconfigure")

    // Micrometer is optional - autoconfiguration will detect it
    compileOnly("io.micrometer:micrometer-core")

    // Logging
    implementation("org.slf4j:slf4j-api")

    // Annotation processor for configuration properties
    annotationProcessor("org.springframework.boot:spring-boot-configuration-processor")

    // Testing
    testImplementation("org.jetbrains.kotlin:kotlin-test-junit5")
    testImplementation("org.springframework.boot:spring-boot-starter-test")
    testImplementation("io.micrometer:micrometer-core")
    testImplementation("io.micrometer:micrometer-test")
<<<<<<< HEAD
    testRuntimeOnly("org.junit.platform:junit-platform-launcher")
}

dependencyManagement {
    imports {
        mavenBom("org.springframework.boot:spring-boot-dependencies:${property("springBootVersion")}")
    }
}

kotlin {
    jvmToolchain(17)
}

tasks.test {
    useJUnitPlatform()
=======
>>>>>>> 0f320f29
}<|MERGE_RESOLUTION|>--- conflicted
+++ resolved
@@ -1,12 +1,4 @@
-<<<<<<< HEAD
-plugins {
-    id("org.jetbrains.kotlin.jvm")
-    id("java-library")
-    id("io.spring.dependency-management")
-}
-=======
 // All configuration is inherited from root project
->>>>>>> 0f320f29
 
 dependencies {
     // Spring Boot for autoconfiguration
@@ -26,22 +18,5 @@
     testImplementation("org.springframework.boot:spring-boot-starter-test")
     testImplementation("io.micrometer:micrometer-core")
     testImplementation("io.micrometer:micrometer-test")
-<<<<<<< HEAD
     testRuntimeOnly("org.junit.platform:junit-platform-launcher")
-}
-
-dependencyManagement {
-    imports {
-        mavenBom("org.springframework.boot:spring-boot-dependencies:${property("springBootVersion")}")
-    }
-}
-
-kotlin {
-    jvmToolchain(17)
-}
-
-tasks.test {
-    useJUnitPlatform()
-=======
->>>>>>> 0f320f29
 }