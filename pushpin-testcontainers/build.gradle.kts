// All configuration is inherited from root project

description = "Testcontainers support for Pushpin server"

dependencies {
    implementation("org.testcontainers:testcontainers")
    implementation("org.jetbrains.kotlin:kotlin-stdlib")
    implementation("org.slf4j:slf4j-api")

    // For testing the testcontainers module itself
    testImplementation("org.junit.jupiter:junit-jupiter")
<<<<<<< HEAD
    testRuntimeOnly("org.junit.platform:junit-platform-launcher")
=======
>>>>>>> 0f320f29
    testImplementation("org.jetbrains.kotlin:kotlin-test-junit5")
    testImplementation("org.mockito.kotlin:mockito-kotlin")
    testImplementation("ch.qos.logback:logback-classic")
<<<<<<< HEAD
}

tasks.test {
    useJUnitPlatform()
}

tasks.bootJar {
    enabled = false
}

tasks.jar {
    enabled = true
}

java {
    withJavadocJar()
    withSourcesJar()
=======
>>>>>>> 0f320f29
}<|MERGE_RESOLUTION|>--- conflicted
+++ resolved
@@ -9,31 +9,8 @@
 
     // For testing the testcontainers module itself
     testImplementation("org.junit.jupiter:junit-jupiter")
-<<<<<<< HEAD
     testRuntimeOnly("org.junit.platform:junit-platform-launcher")
-=======
->>>>>>> 0f320f29
     testImplementation("org.jetbrains.kotlin:kotlin-test-junit5")
     testImplementation("org.mockito.kotlin:mockito-kotlin")
     testImplementation("ch.qos.logback:logback-classic")
-<<<<<<< HEAD
-}
-
-tasks.test {
-    useJUnitPlatform()
-}
-
-tasks.bootJar {
-    enabled = false
-}
-
-tasks.jar {
-    enabled = true
-}
-
-java {
-    withJavadocJar()
-    withSourcesJar()
-=======
->>>>>>> 0f320f29
 }