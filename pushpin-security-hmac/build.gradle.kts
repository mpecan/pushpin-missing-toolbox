// All configuration is inherited from root project

dependencies {
    api(project(":pushpin-security-core"))

    implementation("org.springframework.boot:spring-boot-starter")
    implementation("org.springframework.boot:spring-boot-starter-web")
    implementation("org.jetbrains.kotlin:kotlin-reflect")

    testImplementation("org.springframework.boot:spring-boot-starter-test")
    testImplementation("org.mockito.kotlin:mockito-kotlin")
    testImplementation(kotlin("test"))
<<<<<<< HEAD
    testRuntimeOnly("org.junit.platform:junit-platform-launcher")
}

tasks.withType<org.jetbrains.kotlin.gradle.tasks.KotlinCompile> {
    kotlinOptions {
        freeCompilerArgs = listOf("-Xjsr305=strict")
        jvmTarget = "17"
    }
}

tasks.withType<Test> {
    useJUnitPlatform()
=======
>>>>>>> 0f320f29
}<|MERGE_RESOLUTION|>--- conflicted
+++ resolved
@@ -10,19 +10,5 @@
     testImplementation("org.springframework.boot:spring-boot-starter-test")
     testImplementation("org.mockito.kotlin:mockito-kotlin")
     testImplementation(kotlin("test"))
-<<<<<<< HEAD
     testRuntimeOnly("org.junit.platform:junit-platform-launcher")
-}
-
-tasks.withType<org.jetbrains.kotlin.gradle.tasks.KotlinCompile> {
-    kotlinOptions {
-        freeCompilerArgs = listOf("-Xjsr305=strict")
-        jvmTarget = "17"
-    }
-}
-
-tasks.withType<Test> {
-    useJUnitPlatform()
-=======
->>>>>>> 0f320f29
 }