--- conflicted
+++ resolved
@@ -26,19 +26,5 @@
     testImplementation("org.springframework.security:spring-security-test")
     testImplementation("org.mockito.kotlin:mockito-kotlin")
     testImplementation(kotlin("test"))
-<<<<<<< HEAD
     testRuntimeOnly("org.junit.platform:junit-platform-launcher")
-}
-
-tasks.withType<org.jetbrains.kotlin.gradle.tasks.KotlinCompile> {
-    kotlinOptions {
-        freeCompilerArgs = listOf("-Xjsr305=strict")
-        jvmTarget = "17"
-    }
-}
-
-tasks.withType<Test> {
-    useJUnitPlatform()
-=======
->>>>>>> 0f320f29
 }